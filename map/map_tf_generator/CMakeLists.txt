cmake_minimum_required(VERSION 3.14)
project(map_tf_generator)

find_package(autoware_cmake REQUIRED)
autoware_package()

find_package(PCL REQUIRED)

include_directories(
  include
  SYSTEM
  ${PCL_INCLUDE_DIRS}
)

ament_auto_add_library(pcd_map_tf_generator_node SHARED
  src/pcd_map_tf_generator_node.cpp
)
target_link_libraries(pcd_map_tf_generator_node ${PCL_LIBRARIES})

rclcpp_components_register_node(pcd_map_tf_generator_node
  PLUGIN "PcdMapTFGeneratorNode"
  EXECUTABLE pcd_map_tf_generator
)

ament_auto_add_library(vector_map_tf_generator_node SHARED
  src/vector_map_tf_generator_node.cpp
)

rclcpp_components_register_node(vector_map_tf_generator_node
  PLUGIN "VectorMapTFGeneratorNode"
  EXECUTABLE vector_map_tf_generator
)

if(BUILD_TESTING)
  function(add_testcase filepath)
    get_filename_component(filename ${filepath} NAME)
    string(REGEX REPLACE ".cpp" "" test_name ${filename})

    ament_add_gmock(${test_name} ${filepath})
    target_include_directories(${test_name} PUBLIC ${CMAKE_CURRENT_SOURCE_DIR}/include)
    ament_target_dependencies(${test_name} ${${PROJECT_NAME}_FOUND_BUILD_DEPENDS})
  endfunction()

  find_package(ament_lint_auto REQUIRED)
  ament_lint_auto_find_test_dependencies()

  add_testcase(test/test_uniform_random.cpp)
endif()


if(BUILD_TESTING)
  function(add_testcase filepath)
    get_filename_component(filename ${filepath} NAME)
    string(REGEX REPLACE ".cpp" "" test_name ${filename})

    ament_add_gmock(${test_name} ${filepath})
    target_include_directories(${test_name} PUBLIC ${CMAKE_CURRENT_SOURCE_DIR}/include)
    ament_target_dependencies(${test_name} ${${PROJECT_NAME}_FOUND_BUILD_DEPENDS})
  endfunction()

  find_package(ament_lint_auto REQUIRED)
  ament_lint_auto_find_test_dependencies()

  add_testcase(test/test_uniform_random.cpp)
endif()

<<<<<<< HEAD

if(BUILD_TESTING)
  function(add_testcase filepath)
    get_filename_component(filename ${filepath} NAME)
    string(REGEX REPLACE ".cpp" "" test_name ${filename})

    ament_add_gmock(${test_name} ${filepath})
    target_include_directories(${test_name} PUBLIC ${CMAKE_CURRENT_SOURCE_DIR}/include)
    ament_target_dependencies(${test_name} ${${PROJECT_NAME}_FOUND_BUILD_DEPENDS})
  endfunction()

  find_package(ament_lint_auto REQUIRED)
  ament_lint_auto_find_test_dependencies()

  add_testcase(test/test_uniform_random.cpp)
endif()

=======
>>>>>>> 99e3d498
ament_auto_package(INSTALL_TO_SHARE
  launch
)<|MERGE_RESOLUTION|>--- conflicted
+++ resolved
@@ -64,26 +64,6 @@
   add_testcase(test/test_uniform_random.cpp)
 endif()
 
-<<<<<<< HEAD
-
-if(BUILD_TESTING)
-  function(add_testcase filepath)
-    get_filename_component(filename ${filepath} NAME)
-    string(REGEX REPLACE ".cpp" "" test_name ${filename})
-
-    ament_add_gmock(${test_name} ${filepath})
-    target_include_directories(${test_name} PUBLIC ${CMAKE_CURRENT_SOURCE_DIR}/include)
-    ament_target_dependencies(${test_name} ${${PROJECT_NAME}_FOUND_BUILD_DEPENDS})
-  endfunction()
-
-  find_package(ament_lint_auto REQUIRED)
-  ament_lint_auto_find_test_dependencies()
-
-  add_testcase(test/test_uniform_random.cpp)
-endif()
-
-=======
->>>>>>> 99e3d498
 ament_auto_package(INSTALL_TO_SHARE
   launch
 )