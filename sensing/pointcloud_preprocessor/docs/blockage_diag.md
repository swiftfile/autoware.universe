--- conflicted
+++ resolved
@@ -33,17 +33,13 @@
 ### Input
 
 | Name                        | Type                            | Description                                                     |
-|-----------------------------|---------------------------------|-----------------------------------------------------------------|
+| --------------------------- | ------------------------------- | --------------------------------------------------------------- |
 | `~/input/pointcloud_raw_ex` | `sensor_msgs::msg::PointCloud2` | The raw point cloud data is used to detect the no-return region |
 
 ### Output
 
 | Name                                                      | Type                                    | Description                                                                                      |
-<<<<<<< HEAD
-|:----------------------------------------------------------|:----------------------------------------|--------------------------------------------------------------------------------------------------|
-=======
 | :-------------------------------------------------------- | :-------------------------------------- | ------------------------------------------------------------------------------------------------ |
->>>>>>> 266ac621
 | `~/output/blockage_diag/debug/blockage_mask_image`        | `sensor_msgs::msg::Image`               | The mask image of detected blockage                                                              |
 | `~/output/blockage_diag/debug/ground_blockage_ratio`      | `tier4_debug_msgs::msg::Float32Stamped` | The area ratio of blockage region in ground region                                               |
 | `~/output/blockage_diag/debug/sky_blockage_ratio`         | `tier4_debug_msgs::msg::Float32Stamped` | The area ratio of blockage region in sky region                                                  |
@@ -56,11 +52,7 @@
 ## Parameters
 
 | Name                          | Type   | Description                                                      |
-<<<<<<< HEAD
-|-------------------------------|--------|------------------------------------------------------------------|
-=======
 | ----------------------------- | ------ | ---------------------------------------------------------------- |
->>>>>>> 266ac621
 | `blockage_ratio_threshold`    | float  | The threshold of blockage area ratio                             |
 | `blockage_count_threshold`    | float  | The threshold of number continuous blockage frames               |
 | `horizontal_ring_id`          | int    | The id of horizontal ring of the LiDAR                           |
