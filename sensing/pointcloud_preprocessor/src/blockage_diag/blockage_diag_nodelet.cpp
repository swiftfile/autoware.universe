// Copyright 2022 TIER IV, Inc.
//
// Licensed under the Apache License, Version 2.0 (the "License");
// you may not use this file except in compliance with the License.
// You may obtain a copy of the License at
//
//     http://www.apache.org/licenses/LICENSE-2.0
//
// Unless required by applicable law or agreed to in writing, software
// distributed under the License is distributed on an "AS IS" BASIS,
// WITHOUT WARRANTIES OR CONDITIONS OF ANY KIND, either express or implied.
// See the License for the specific language governing permissions and
// limitations under the License.

#include "pointcloud_preprocessor/blockage_diag/blockage_diag_nodelet.hpp"

#include "autoware_point_types/types.hpp"

#include <boost/circular_buffer.hpp>
#include <boost/thread/detail/platform_time.hpp>

#include <algorithm>
#include <numeric>

namespace pointcloud_preprocessor
{
using autoware_point_types::PointXYZIRADRT;
using diagnostic_msgs::msg::DiagnosticStatus;

BlockageDiagComponent::BlockageDiagComponent(const rclcpp::NodeOptions & options)
: Filter("BlockageDiag", options)
{
  {
    // initialize params:
    horizontal_ring_id_ = static_cast<uint>(declare_parameter("horizontal_ring_id", 12));
    blockage_ratio_threshold_ =
      static_cast<float>(declare_parameter("blockage_ratio_threshold", 0.1));
    vertical_bins_ = static_cast<uint>(declare_parameter("vertical_bins", 40));
    angle_range_deg_ = declare_parameter("angle_range", std::vector<double>{0.0, 360.0});
    lidar_model_ = static_cast<std::string>(declare_parameter("model", "Pandar40P"));
    blockage_count_threshold_ =
      static_cast<uint>(declare_parameter("blockage_count_threshold", 50));
<<<<<<< HEAD
    blockage_buffer_frames_ =
      static_cast<uint>(declare_parameter("blockage_buffer_frames", 100));
    blockage_buffer_interval_ =
      static_cast<uint>(declare_parameter("blockage_buffer_interval_", 100));
=======
>>>>>>> eaee7a08
  }

  updater_.setHardwareID("blockage_diag");
  updater_.add(
    std::string(this->get_namespace()) + ": blockage_validation", this,
    &BlockageDiagComponent::onBlockageChecker);
  updater_.setPeriod(0.1);
  single_frame_dust_mask_pub =
    image_transport::create_publisher(this, "blockage_diag/debug/single_frame_dust_mask_image");
  multi_frame_dust_mask_pub =
    image_transport::create_publisher(this, "blockage_diag/debug/multi_frame_dust_mask_image");
  lidar_depth_map_pub_ =
    image_transport::create_publisher(this, "blockage_diag/debug/lidar_depth_map");
  blockage_mask_pub_ =
    image_transport::create_publisher(this, "blockage_diag/debug/blockage_mask_image");
  blockage_dust_merged_pub =
    image_transport::create_publisher(this, "blockage_diag/debug/blockage_dust_merged_image");

  ground_blockage_ratio_pub_ = create_publisher<tier4_debug_msgs::msg::Float32Stamped>(
    "blockage_diag/debug/ground_blockage_ratio", rclcpp::SensorDataQoS());
  sky_blockage_ratio_pub_ = create_publisher<tier4_debug_msgs::msg::Float32Stamped>(
    "blockage_diag/debug/sky_blockage_ratio", rclcpp::SensorDataQoS());
  blockage_type_pub_ = create_publisher<tier4_debug_msgs::msg::StringStamped>(
    "blockage_diag/debug/blockage_type", rclcpp::SensorDataQoS());
  blockage_ratio_pub_ = create_publisher<tier4_debug_msgs::msg::Float32Stamped>(
    "blockage_diag/debug/blockage_ratio", rclcpp::SensorDataQoS());
<<<<<<< HEAD
=======

>>>>>>> eaee7a08
  processing_time_pub_ = create_publisher<tier4_debug_msgs::msg::Float32Stamped>(
    "blockage_diag/debug/processing_time", rclcpp::SensorDataQoS());

  using std::placeholders::_1;
  set_param_res_ = this->add_on_set_parameters_callback(
    std::bind(&BlockageDiagComponent::paramCallback, this, _1));
}

void BlockageDiagComponent::onBlockageChecker(DiagnosticStatusWrapper & stat)
{
  stat.add("ground_blockage_ratio", std::to_string(ground_blockage_ratio_));
  stat.add("ground_blockage_count", std::to_string(ground_blockage_count_));
  stat.add(
    "ground_blockage_range_deg", "[" + std::to_string(ground_blockage_range_deg_[0]) + "," +
                                   std::to_string(ground_blockage_range_deg_[1]) + "]");
  stat.add("sky_blockage_ratio", std::to_string(sky_blockage_ratio_));
  stat.add("sky_blockage_count", std::to_string(sky_blockage_count_));
  stat.add(
    "sky_blockage_range_deg", "[" + std::to_string(sky_blockage_range_deg_[0]) + "," +
                                std::to_string(sky_blockage_range_deg_[1]) + "]");

  // TODO(badai-nguyen): consider sky_blockage_ratio_ for DiagnosticsStatus." [todo]

  auto level = DiagnosticStatus::OK;
  std::string msg;
  if (ground_blockage_ratio_ < 0) {
    level = DiagnosticStatus::STALE;
    msg = "STALE";
  } else if (
    (ground_blockage_ratio_ > blockage_ratio_threshold_) &&
    (ground_blockage_count_ > blockage_count_threshold_)) {
    level = DiagnosticStatus::ERROR;
    msg = "ERROR";
  } else if (ground_blockage_ratio_ > 0.0f) {
    level = DiagnosticStatus::WARN;
    msg = "WARN";
  } else {
    level = DiagnosticStatus::OK;
    msg = "OK";
  }

  if ((ground_blockage_ratio_ > 0.0f) && (sky_blockage_ratio_ > 0.0f)) {
    msg = msg + ": LIDAR both blockage";
  } else if (ground_blockage_ratio_ > 0.0f) {
    msg = msg + ": LIDAR ground blockage";
  } else if (sky_blockage_ratio_ > 0.0f) {
    msg = msg + ": LIDAR sky blockage";
  }
  stat.summary(level, msg);
}

void BlockageDiagComponent::filter(
  const PointCloud2ConstPtr & input, [[maybe_unused]] const IndicesPtr & indices,
  PointCloud2 & output)
{
  auto start = std::chrono::system_clock::now();
  std::scoped_lock lock(mutex_);
<<<<<<< HEAD
  //  uint horizontal_bins = static_cast<uint>((angle_range_deg_[1] - angle_range_deg_[0]));
  uint vertical_bins = vertical_bins_;
  uint ideal_horizontal_bins;
  float distance_coefficient = 327.67f;
  float horizontal_resolution_angle = 0.4f;
  if (lidar_model_ == "Pandar40P") {
    distance_coefficient = 327.67f;
    horizontal_resolution_angle = 0.4f;
  } else if (lidar_model_ == "PandarQT") {
    distance_coefficient = 3276.75f;
    horizontal_resolution_angle = 0.6f;
  }
  ideal_horizontal_bins =
    static_cast<uint>((angle_range_deg_[1] - angle_range_deg_[0]) / horizontal_resolution_angle);
=======
  uint horizontal_bins = static_cast<uint>((angle_range_deg_[1] - angle_range_deg_[0]));
  int vertical_bins = vertical_bins_;
  int ideal_horizontal_bins;
  float distance_coeffients;
  float horizontal_resolution_;
  if (lidar_model_ == "Pandar40P") {
    distance_coeffients = 327.67f;
    horizontal_resolution_ = 0.4f;
  } else if (lidar_model_ == "PandarQT") {
    distance_coeffients = 3276.75f;
    horizontal_resolution_ = 0.6f;
  }
  ideal_horizontal_bins =
    static_cast<uint>((angle_range_deg_[1] - angle_range_deg_[0]) / horizontal_resolution_);
>>>>>>> eaee7a08
  pcl::PointCloud<PointXYZIRADRT>::Ptr pcl_input(new pcl::PointCloud<PointXYZIRADRT>);
  pcl::fromROSMsg(*input, *pcl_input);
  std::vector<float> horizontal_bin_reference(ideal_horizontal_bins);
  std::vector<pcl::PointCloud<PointXYZIRADRT>> each_ring_pointcloud(vertical_bins);
  cv::Mat full_size_depth_map(
    cv::Size(ideal_horizontal_bins, vertical_bins), CV_16UC1, cv::Scalar(0));
  cv::Mat lidar_depth_map(cv::Size(ideal_horizontal_bins, vertical_bins), CV_16UC1, cv::Scalar(0));
  cv::Mat lidar_depth_map_8u(
    cv::Size(ideal_horizontal_bins, vertical_bins), CV_8UC1, cv::Scalar(0));
  if (pcl_input->points.empty()) {
    ground_blockage_ratio_ = 1.0f;
    sky_blockage_ratio_ = 1.0f;
    if (ground_blockage_count_ <= 2 * blockage_count_threshold_) {
      ground_blockage_count_ += 1;
    }
    if (sky_blockage_count_ <= 2 * blockage_count_threshold_) {
      sky_blockage_count_ += 1;
    }
    ground_blockage_range_deg_[0] = angle_range_deg_[0];
    ground_blockage_range_deg_[1] = angle_range_deg_[1];
    sky_blockage_range_deg_[0] = angle_range_deg_[0];
    sky_blockage_range_deg_[1] = angle_range_deg_[1];
  } else {
<<<<<<< HEAD
    for (uint i = 0; i < ideal_horizontal_bins; ++i) {
      horizontal_bin_reference.at(i) = angle_range_deg_[0] + i * horizontal_resolution_angle;
    }
    for (const auto p : pcl_input->points) {
      for (uint horizontal_bin = 0;
           horizontal_bin < static_cast<uint>(horizontal_bin_reference.size()); horizontal_bin++) {
        if (
          (p.azimuth / 100 >
           (horizontal_bin_reference.at(horizontal_bin) - horizontal_resolution_angle / 2)) &&
          (p.azimuth / 100 <=
           (horizontal_bin_reference.at(horizontal_bin) + horizontal_resolution_angle / 2))) {
          if (lidar_model_ == "Pandar40P") {
            full_size_depth_map.at<uint16_t>(p.ring, horizontal_bin) =
              UINT16_MAX - distance_coefficient * p.distance;
          } else if (lidar_model_ == "PandarQT") {
            full_size_depth_map.at<uint16_t>(vertical_bins - p.ring - 1, horizontal_bin) =
              UINT16_MAX - distance_coefficient * p.distance;
=======
    for (int i = 0; i < ideal_horizontal_bins; ++i) {
      horizontal_bin_reference.at(i) = angle_range_deg_[0] + i * horizontal_resolution_;
    }
    for (const auto p : pcl_input->points) {
      for (int horizontal_bin = 0;
           horizontal_bin < static_cast<int>(horizontal_bin_reference.size()); horizontal_bin++) {
        if (
          (p.azimuth / 100 >
           (horizontal_bin_reference.at(horizontal_bin) - horizontal_resolution_ / 2)) &&
          (p.azimuth / 100 <=
           (horizontal_bin_reference.at(horizontal_bin) + horizontal_resolution_ / 2))) {
          if (lidar_model_ == "Pandar40P") {
            full_size_depth_map.at<uint16_t>(p.ring, horizontal_bin) =
              UINT16_MAX - distance_coeffients * p.distance;
          } else if (lidar_model_ == "PandarQT") {
            full_size_depth_map.at<uint16_t>(vertical_bins - p.ring - 1, horizontal_bin) =
              UINT16_MAX - distance_coeffients * p.distance;
>>>>>>> eaee7a08
          }
        }
        //        else {
        //          RCLCPP_WARN_STREAM(
        //            get_logger(), "p.ring is " << p.ring << "p.azimuth is " << p.azimuth / 100);
      }
    }
  }

  full_size_depth_map.convertTo(lidar_depth_map_8u, CV_8UC1, 1.0 / 300);
  cv::Mat no_return_mask(cv::Size(ideal_horizontal_bins, vertical_bins), CV_8UC1, cv::Scalar(0));
  cv::inRange(lidar_depth_map_8u, 0, 1, no_return_mask);
  cv::Mat erosion_dst;
  cv::Mat element = cv::getStructuringElement(
    cv::MORPH_RECT, cv::Size(2 * blockage_kernel_ + 1, 2 * blockage_kernel_ + 1),
    cv::Point(blockage_kernel_, blockage_kernel_));
  cv::erode(no_return_mask, erosion_dst, element);
  cv::dilate(erosion_dst, no_return_mask, element);
  static boost::circular_buffer<cv::Mat> no_return_mask_buffer(blockage_buffer_frames_);
  cv::Mat time_series_blockage_result(
    cv::Size(ideal_horizontal_bins, vertical_bins), CV_8UC1, cv::Scalar(0));
  cv::Mat time_series_blockage_mask(
    cv::Size(ideal_horizontal_bins, vertical_bins), CV_8UC1, cv::Scalar(0));
  cv::Mat no_return_mask_binarized(
    cv::Size(ideal_horizontal_bins, vertical_bins), CV_8UC1, cv::Scalar(0));

  blockage_frame_count_++;
<<<<<<< HEAD
  if (blockage_buffer_interval_ != 0) {
    no_return_mask_binarized = no_return_mask / 255;
    if (blockage_frame_count_ == blockage_buffer_interval_) {
      no_return_mask_buffer.push_back(no_return_mask_binarized);
      blockage_frame_count_ = 0;
    }
    for (const auto & binary_mask : no_return_mask_buffer) {
      time_series_blockage_mask += binary_mask;
    }
=======
  if (blockage_buffering_interval_ != 0) {
    no_return_mask_binarized = no_return_mask / 255;
    if (blockage_frame_count_ == blockage_buffering_interval_) {
      no_return_mask_buffer.push_back(no_return_mask_binarized);
      blockage_frame_count_ = 0;
    }
    for (const auto & binary_mask : no_return_mask_buffer) {
      time_series_blockage_mask += binary_mask;
    }
>>>>>>> eaee7a08
    cv::inRange(
      time_series_blockage_mask, no_return_mask_buffer.size() - 1, no_return_mask_buffer.size(),
      time_series_blockage_result);
  } else {
    no_return_mask.copyTo(time_series_blockage_result);
  }
  cv::Mat ground_no_return_mask;
  cv::Mat sky_no_return_mask;
  no_return_mask(cv::Rect(0, 0, ideal_horizontal_bins, horizontal_ring_id_))
    .copyTo(sky_no_return_mask);
  no_return_mask(
    cv::Rect(0, horizontal_ring_id_, ideal_horizontal_bins, vertical_bins - horizontal_ring_id_))
    .copyTo(ground_no_return_mask);
  ground_blockage_ratio_ =
    static_cast<float>(cv::countNonZero(ground_no_return_mask)) /
    static_cast<float>(ideal_horizontal_bins * (vertical_bins - horizontal_ring_id_));
  sky_blockage_ratio_ = static_cast<float>(cv::countNonZero(sky_no_return_mask)) /
                        static_cast<float>(ideal_horizontal_bins * horizontal_ring_id_);

  if (ground_blockage_ratio_ > blockage_ratio_threshold_) {
    cv::Rect ground_blockage_bb = cv::boundingRect(ground_no_return_mask);
    ground_blockage_range_deg_[0] = static_cast<float>(ground_blockage_bb.x) + angle_range_deg_[0];
    ground_blockage_range_deg_[1] =
      static_cast<float>(ground_blockage_bb.x + ground_blockage_bb.width) + angle_range_deg_[0];

    if (ground_blockage_count_ <= 2 * blockage_count_threshold_) {
      ground_blockage_count_ += 1;
    }
  } else {
    ground_blockage_count_ = 0;
  }

  if (sky_blockage_ratio_ > blockage_ratio_threshold_) {
    cv::Rect sky_blockage_bx = cv::boundingRect(sky_no_return_mask);
    sky_blockage_range_deg_[0] = static_cast<float>(sky_blockage_bx.x) + angle_range_deg_[0];
    sky_blockage_range_deg_[1] =
      static_cast<float>(sky_blockage_bx.x + sky_blockage_bx.width) + angle_range_deg_[0];
    if (sky_blockage_count_ <= 2 * blockage_count_threshold_) {
      sky_blockage_count_ += 1;
    }
  } else {
    sky_blockage_count_ = 0;
  }
  // dust
  cv::Mat ground_depthmap = lidar_depth_map_8u(
    cv::Rect(0, horizontal_ring_id_, ideal_horizontal_bins, vertical_bins - horizontal_ring_id_));
  cv::Mat sky_blank(horizontal_ring_id_, ideal_horizontal_bins, CV_8UC1, cv::Scalar(0));
  cv::Mat ground_blank(
    vertical_bins - horizontal_ring_id_, ideal_horizontal_bins, CV_8UC1, cv::Scalar(0));
  cv::Mat single_dust_img(
    cv::Size(lidar_depth_map_8u.rows, lidar_depth_map_8u.cols), CV_8UC1, cv::Scalar(0));
  cv::Mat single_dust_ground_img = ground_depthmap.clone();
  cv::inRange(single_dust_ground_img, 0, 1, single_dust_ground_img);
  cv::Mat dust_element = getStructuringElement(
    cv::MORPH_RECT, cv::Size(dust_kernel_ + 1, 2 * dust_kernel_ + 1),
    cv::Point(dust_kernel_, dust_kernel_));
  cv::dilate(single_dust_ground_img, single_dust_ground_img, dust_element);
  cv::erode(single_dust_ground_img, single_dust_ground_img, dust_element);
  cv::inRange(single_dust_ground_img, 0, 1, single_dust_ground_img);
  cv::GaussianBlur(single_dust_ground_img, single_dust_ground_img, cv::Size(5, 5), 0);
  cv::inRange(single_dust_ground_img, 0, 1, single_dust_ground_img);
  cv::Mat ground_mask(cv::Size(ideal_horizontal_bins, horizontal_ring_id_), CV_8UC1);
  cv::vconcat(sky_blank, single_dust_ground_img, single_dust_img);
  static boost::circular_buffer<cv::Mat> dust_mask_buffer(dust_buffer_frames_);
  cv::Mat binarized_dust_mask_(
    cv::Size(ideal_horizontal_bins, vertical_bins), CV_8UC1, cv::Scalar(0));
  cv::Mat multi_frame_dust_mask(
    cv::Size(ideal_horizontal_bins, vertical_bins), CV_8UC1, cv::Scalar(0));
  cv::Mat multi_frame_dust_result(
    cv::Size(ideal_horizontal_bins, vertical_bins), CV_8UC1, cv::Scalar(0));
  dust_frame_count_++;
  if (dust_buffering_interval_ != 0) {
    binarized_dust_mask_ = single_dust_img / 255;
    if (dust_frame_count_ == dust_buffering_interval_) {
      dust_mask_buffer.push_back(binarized_dust_mask_);
      dust_frame_count_ = 0;
    }
    for (const auto & binarized_dust_mask : dust_mask_buffer) {
      multi_frame_dust_mask += binarized_dust_mask;
    }
    cv::inRange(
      multi_frame_dust_mask, dust_mask_buffer.size() - 1, dust_mask_buffer.size(),
      multi_frame_dust_result);
  } else {
    binarized_dust_mask_.copyTo(multi_frame_dust_result);
  }
  cv::Mat single_frame_dust_colorized(
    cv::Size(ideal_horizontal_bins, vertical_bins), CV_8UC3, cv::Scalar(0, 0, 0));
  cv::applyColorMap(single_dust_img, single_frame_dust_colorized, cv::COLORMAP_JET);
  cv::Mat multi_frame_dust_colorized;
  cv::applyColorMap(multi_frame_dust_result, multi_frame_dust_colorized, cv::COLORMAP_JET);
  cv::Mat blockage_dust_merged_img(
    cv::Size(ideal_horizontal_bins, vertical_bins), CV_8UC3, cv::Scalar(0, 0, 0));
  cv::Mat blockage_dust_merged_mask(
    cv::Size(ideal_horizontal_bins, vertical_bins), CV_8UC1, cv::Scalar(0));
  cv::Mat yellow_plane(
    cv::Size(ideal_horizontal_bins, vertical_bins), CV_8UC3, cv::Scalar(0, 127, 127));
  cv::Mat red_plane(cv::Size(ideal_horizontal_bins, vertical_bins), CV_8UC3, cv::Scalar(0, 0, 255));
  cv::Mat blue_plane(
    cv::Size(ideal_horizontal_bins, vertical_bins), CV_8UC3, cv::Scalar(255, 0, 0));
  cv::bitwise_and(time_series_blockage_result, single_dust_img, blockage_dust_merged_mask);
  red_plane.copyTo(blockage_dust_merged_img, time_series_blockage_result);  // red_plane: blockage
  yellow_plane.copyTo(blockage_dust_merged_img, multi_frame_dust_result);   // yellow : dust
  sensor_msgs::msg::Image::SharedPtr single_frame_dust_mask_msg =
    cv_bridge::CvImage(std_msgs::msg::Header(), "bgr8", single_frame_dust_colorized).toImageMsg();
  single_frame_dust_mask_pub.publish(single_frame_dust_mask_msg);
  sensor_msgs::msg::Image::SharedPtr multi_frame_dust_mask_msg =
    cv_bridge::CvImage(std_msgs::msg::Header(), "bgr8", multi_frame_dust_colorized).toImageMsg();
  multi_frame_dust_mask_pub.publish(multi_frame_dust_mask_msg);

  cv::Mat time_series_sobel_result_color_img(
    cv::Size(ideal_horizontal_bins, vertical_bins), CV_8UC3, cv::Scalar(0));
  cv::applyColorMap(
    time_series_sobel_result_color_img, time_series_sobel_result_color_img, cv::COLORMAP_JET);
  cv::Mat colorized_full_size_depth_map(
    cv::Size(ideal_horizontal_bins, vertical_bins), CV_8UC1, cv::Scalar(0, 0, 0));
  colorized_full_size_depth_map = full_size_depth_map.clone();
  sensor_msgs::msg::Image::SharedPtr lidar_depth_map_msg =
    cv_bridge::CvImage(std_msgs::msg::Header(), "mono16", colorized_full_size_depth_map)
      .toImageMsg();
  lidar_depth_map_msg->header = input->header;
  lidar_depth_map_pub_.publish(lidar_depth_map_msg);
  cv::Mat blockage_mask_colorized;
  cv::applyColorMap(time_series_blockage_result, blockage_mask_colorized, cv::COLORMAP_JET);
  sensor_msgs::msg::Image::SharedPtr blockage_mask_msg =
    cv_bridge::CvImage(std_msgs::msg::Header(), "bgr8", blockage_mask_colorized).toImageMsg();
  blockage_mask_msg->header = input->header;
  blockage_mask_pub_.publish(blockage_mask_msg);
  cv::Mat blockage_dust_merged_colorized(
    cv::Size(ideal_horizontal_bins, vertical_bins), CV_8UC3, cv::Scalar(0, 0, 0));
  blockage_dust_merged_img.copyTo(blockage_dust_merged_colorized);
  sensor_msgs::msg::Image::SharedPtr blockage_dust_merged_msg =
    cv_bridge::CvImage(std_msgs::msg::Header(), "bgr8", blockage_dust_merged_colorized)
      .toImageMsg();
  blockage_dust_merged_msg->header = input->header;
  blockage_dust_merged_pub.publish(blockage_dust_merged_msg);

  tier4_debug_msgs::msg::Float32Stamped ground_blockage_ratio_msg;
  ground_blockage_ratio_msg.data = ground_blockage_ratio_;
  ground_blockage_ratio_msg.stamp = now();
  ground_blockage_ratio_pub_->publish(ground_blockage_ratio_msg);
  tier4_debug_msgs::msg::Float32Stamped sky_blockage_ratio_msg;
  sky_blockage_ratio_msg.data = sky_blockage_ratio_;
  sky_blockage_ratio_msg.stamp = now();
  sky_blockage_ratio_pub_->publish(sky_blockage_ratio_msg);
  tier4_debug_msgs::msg::Float32Stamped blockage_ratio_msg;
  tier4_debug_msgs::msg::StringStamped blockage_type_msg;
  double blockage_ratio = static_cast<double>(cv::countNonZero(time_series_blockage_result)) /
                          (time_series_blockage_result.cols * time_series_blockage_result.rows);
  float dust_ratio = static_cast<double>(cv::countNonZero(single_dust_img)) /
                     (single_dust_img.cols * single_dust_img.rows);

  if (blockage_ratio == 0.0 && dust_ratio == 0.0) {
    blockage_type_msg.data = "no blockage";
    blockage_ratio_msg.data = 0.0;
  } else {
    if (blockage_ratio >= dust_ratio) {
      blockage_type_msg.data = "blockage";
      blockage_ratio_msg.data = blockage_ratio;
    } else {
      blockage_type_msg.data = "dust";
<<<<<<< HEAD
      sky_blockage_ratio_msg.data = dust_ratio;
=======
      sky_blockage_ratio_msg.data =dust_ratio;
>>>>>>> eaee7a08
    }
  }

  blockage_type_msg.stamp = now();
  blockage_ratio_msg.stamp = now();
  blockage_type_pub_->publish(blockage_type_msg);
  blockage_ratio_pub_->publish(blockage_ratio_msg);

  pcl::toROSMsg(*pcl_input, output);
  output.header = input->header;
  auto end = std::chrono::system_clock::now();
  tier4_debug_msgs::msg::Float32Stamped processing_time_msg;
  processing_time_msg.data =
    std::chrono::duration_cast<std::chrono::microseconds>(end - start).count();
  processing_time_msg.stamp = now();
  processing_time_pub_->publish(processing_time_msg);
}

rcl_interfaces::msg::SetParametersResult BlockageDiagComponent::paramCallback(
  const std::vector<rclcpp::Parameter> & p)
{
  std::scoped_lock lock(mutex_);
  if (get_param(p, "blockage_ratio_threshold", blockage_ratio_threshold_)) {
    RCLCPP_DEBUG(
      get_logger(), "Setting new blockage_ratio_threshold to: %f.", blockage_ratio_threshold_);
  }
  if (get_param(p, "horizontal_ring_id", horizontal_ring_id_)) {
    RCLCPP_DEBUG(get_logger(), "Setting new horizontal_ring_id to: %d.", horizontal_ring_id_);
  }
  if (get_param(p, "vertical_bins", vertical_bins_)) {
    RCLCPP_DEBUG(get_logger(), "Setting new vertical_bins to: %d.", vertical_bins_);
  }
  if (get_param(p, "blockage_count_threshold", blockage_count_threshold_)) {
    RCLCPP_DEBUG(
      get_logger(), "Setting new blockage_count_threshold to: %d.", blockage_count_threshold_);
  }
  if (get_param(p, "model", lidar_model_)) {
    RCLCPP_DEBUG(get_logger(), "Setting new lidar model to: %s. ", lidar_model_.c_str());
  }
  if (get_param(p, "angle_range", angle_range_deg_)) {
    RCLCPP_DEBUG(
      get_logger(), " Setting new angle_range to: [%f , %f].", angle_range_deg_[0],
      angle_range_deg_[1]);
  }
  rcl_interfaces::msg::SetParametersResult result;
  result.successful = true;
  result.reason = "success";
  return result;
}
}  // namespace pointcloud_preprocessor

#include <rclcpp_components/register_node_macro.hpp>

RCLCPP_COMPONENTS_REGISTER_NODE(pointcloud_preprocessor::BlockageDiagComponent)<|MERGE_RESOLUTION|>--- conflicted
+++ resolved
@@ -40,13 +40,10 @@
     lidar_model_ = static_cast<std::string>(declare_parameter("model", "Pandar40P"));
     blockage_count_threshold_ =
       static_cast<uint>(declare_parameter("blockage_count_threshold", 50));
-<<<<<<< HEAD
     blockage_buffer_frames_ =
       static_cast<uint>(declare_parameter("blockage_buffer_frames", 100));
     blockage_buffer_interval_ =
       static_cast<uint>(declare_parameter("blockage_buffer_interval_", 100));
-=======
->>>>>>> eaee7a08
   }
 
   updater_.setHardwareID("blockage_diag");
@@ -73,10 +70,6 @@
     "blockage_diag/debug/blockage_type", rclcpp::SensorDataQoS());
   blockage_ratio_pub_ = create_publisher<tier4_debug_msgs::msg::Float32Stamped>(
     "blockage_diag/debug/blockage_ratio", rclcpp::SensorDataQoS());
-<<<<<<< HEAD
-=======
-
->>>>>>> eaee7a08
   processing_time_pub_ = create_publisher<tier4_debug_msgs::msg::Float32Stamped>(
     "blockage_diag/debug/processing_time", rclcpp::SensorDataQoS());
 
@@ -97,7 +90,6 @@
   stat.add(
     "sky_blockage_range_deg", "[" + std::to_string(sky_blockage_range_deg_[0]) + "," +
                                 std::to_string(sky_blockage_range_deg_[1]) + "]");
-
   // TODO(badai-nguyen): consider sky_blockage_ratio_ for DiagnosticsStatus." [todo]
 
   auto level = DiagnosticStatus::OK;
@@ -134,7 +126,6 @@
 {
   auto start = std::chrono::system_clock::now();
   std::scoped_lock lock(mutex_);
-<<<<<<< HEAD
   //  uint horizontal_bins = static_cast<uint>((angle_range_deg_[1] - angle_range_deg_[0]));
   uint vertical_bins = vertical_bins_;
   uint ideal_horizontal_bins;
@@ -149,22 +140,6 @@
   }
   ideal_horizontal_bins =
     static_cast<uint>((angle_range_deg_[1] - angle_range_deg_[0]) / horizontal_resolution_angle);
-=======
-  uint horizontal_bins = static_cast<uint>((angle_range_deg_[1] - angle_range_deg_[0]));
-  int vertical_bins = vertical_bins_;
-  int ideal_horizontal_bins;
-  float distance_coeffients;
-  float horizontal_resolution_;
-  if (lidar_model_ == "Pandar40P") {
-    distance_coeffients = 327.67f;
-    horizontal_resolution_ = 0.4f;
-  } else if (lidar_model_ == "PandarQT") {
-    distance_coeffients = 3276.75f;
-    horizontal_resolution_ = 0.6f;
-  }
-  ideal_horizontal_bins =
-    static_cast<uint>((angle_range_deg_[1] - angle_range_deg_[0]) / horizontal_resolution_);
->>>>>>> eaee7a08
   pcl::PointCloud<PointXYZIRADRT>::Ptr pcl_input(new pcl::PointCloud<PointXYZIRADRT>);
   pcl::fromROSMsg(*input, *pcl_input);
   std::vector<float> horizontal_bin_reference(ideal_horizontal_bins);
@@ -188,7 +163,6 @@
     sky_blockage_range_deg_[0] = angle_range_deg_[0];
     sky_blockage_range_deg_[1] = angle_range_deg_[1];
   } else {
-<<<<<<< HEAD
     for (uint i = 0; i < ideal_horizontal_bins; ++i) {
       horizontal_bin_reference.at(i) = angle_range_deg_[0] + i * horizontal_resolution_angle;
     }
@@ -206,30 +180,8 @@
           } else if (lidar_model_ == "PandarQT") {
             full_size_depth_map.at<uint16_t>(vertical_bins - p.ring - 1, horizontal_bin) =
               UINT16_MAX - distance_coefficient * p.distance;
-=======
-    for (int i = 0; i < ideal_horizontal_bins; ++i) {
-      horizontal_bin_reference.at(i) = angle_range_deg_[0] + i * horizontal_resolution_;
-    }
-    for (const auto p : pcl_input->points) {
-      for (int horizontal_bin = 0;
-           horizontal_bin < static_cast<int>(horizontal_bin_reference.size()); horizontal_bin++) {
-        if (
-          (p.azimuth / 100 >
-           (horizontal_bin_reference.at(horizontal_bin) - horizontal_resolution_ / 2)) &&
-          (p.azimuth / 100 <=
-           (horizontal_bin_reference.at(horizontal_bin) + horizontal_resolution_ / 2))) {
-          if (lidar_model_ == "Pandar40P") {
-            full_size_depth_map.at<uint16_t>(p.ring, horizontal_bin) =
-              UINT16_MAX - distance_coeffients * p.distance;
-          } else if (lidar_model_ == "PandarQT") {
-            full_size_depth_map.at<uint16_t>(vertical_bins - p.ring - 1, horizontal_bin) =
-              UINT16_MAX - distance_coeffients * p.distance;
->>>>>>> eaee7a08
           }
         }
-        //        else {
-        //          RCLCPP_WARN_STREAM(
-        //            get_logger(), "p.ring is " << p.ring << "p.azimuth is " << p.azimuth / 100);
       }
     }
   }
@@ -252,7 +204,6 @@
     cv::Size(ideal_horizontal_bins, vertical_bins), CV_8UC1, cv::Scalar(0));
 
   blockage_frame_count_++;
-<<<<<<< HEAD
   if (blockage_buffer_interval_ != 0) {
     no_return_mask_binarized = no_return_mask / 255;
     if (blockage_frame_count_ == blockage_buffer_interval_) {
@@ -262,17 +213,6 @@
     for (const auto & binary_mask : no_return_mask_buffer) {
       time_series_blockage_mask += binary_mask;
     }
-=======
-  if (blockage_buffering_interval_ != 0) {
-    no_return_mask_binarized = no_return_mask / 255;
-    if (blockage_frame_count_ == blockage_buffering_interval_) {
-      no_return_mask_buffer.push_back(no_return_mask_binarized);
-      blockage_frame_count_ = 0;
-    }
-    for (const auto & binary_mask : no_return_mask_buffer) {
-      time_series_blockage_mask += binary_mask;
-    }
->>>>>>> eaee7a08
     cv::inRange(
       time_series_blockage_mask, no_return_mask_buffer.size() - 1, no_return_mask_buffer.size(),
       time_series_blockage_result);
@@ -414,6 +354,7 @@
   ground_blockage_ratio_msg.data = ground_blockage_ratio_;
   ground_blockage_ratio_msg.stamp = now();
   ground_blockage_ratio_pub_->publish(ground_blockage_ratio_msg);
+
   tier4_debug_msgs::msg::Float32Stamped sky_blockage_ratio_msg;
   sky_blockage_ratio_msg.data = sky_blockage_ratio_;
   sky_blockage_ratio_msg.stamp = now();
@@ -434,11 +375,7 @@
       blockage_ratio_msg.data = blockage_ratio;
     } else {
       blockage_type_msg.data = "dust";
-<<<<<<< HEAD
       sky_blockage_ratio_msg.data = dust_ratio;
-=======
-      sky_blockage_ratio_msg.data =dust_ratio;
->>>>>>> eaee7a08
     }
   }
 
@@ -456,7 +393,6 @@
   processing_time_msg.stamp = now();
   processing_time_pub_->publish(processing_time_msg);
 }
-
 rcl_interfaces::msg::SetParametersResult BlockageDiagComponent::paramCallback(
   const std::vector<rclcpp::Parameter> & p)
 {
@@ -483,6 +419,12 @@
       get_logger(), " Setting new angle_range to: [%f , %f].", angle_range_deg_[0],
       angle_range_deg_[1]);
   }
+  if (get_param(p, "buffering_frames", buffering_frames_)) {
+    RCLCPP_DEBUG(get_logger(), "Setting new buffering_frames to: %d.", buffering_frames_);
+  }
+  if (get_param(p, "buffering_interval", buffering_interval_)) {
+    RCLCPP_DEBUG(get_logger(), "Setting new buffering_interval to: %d.", buffering_interval_);
+  }
   rcl_interfaces::msg::SetParametersResult result;
   result.successful = true;
   result.reason = "success";
@@ -491,5 +433,4 @@
 }  // namespace pointcloud_preprocessor
 
 #include <rclcpp_components/register_node_macro.hpp>
-
 RCLCPP_COMPONENTS_REGISTER_NODE(pointcloud_preprocessor::BlockageDiagComponent)